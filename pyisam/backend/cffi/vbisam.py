'''
This is the CFFI specific implementation of the pyisam package

This module provides a cffi based interface to the underlying VBISAM library
and is designed to be a direct replacement for the ctypes based module.
'''

import os
from ._vbisam_cffi import ffi, lib
<<<<<<< HEAD
from .common import ISAMcommonMixin, ISAMindexMixin
from .common import ISAMdictinfo, ISAMkeydesc
from ...error import IsamNotOpen
from ...utils import ISAM_bytes, ISAM_str

def create_record(recsz):
  return ffi.buffer(ffi.new('char[]', recsz+1))
=======
from .common import ISAMcommonMixin, ISAMindexMixin, dictinfo, keydesc
from ...error import IsamNotOpen
from ...utils import ISAM_bytes, ISAM_str

__all__ = 'ISAMcommonMixin', 'ISAMindexMixin'
>>>>>>> 0e0ce1de

class ISAMobjectMixin(ISAMcommonMixin):
  ''' This provides the interface to underlying ISAM libraries adding the context
      of the current file to avoid having to remember it separately.
  '''
  __slots__ = ('_numerr', )
  _lib = lib
<<<<<<< HEAD
  _ffi = ffi
=======
>>>>>>> 0e0ce1de

  """ NOT USED:
  @property
  def iserrno(self):
    return self._lib.iserrno()

  @property
  def iserrio(self):
    return self._lib.iserrio()

  @property
  def isrecnum(self):
    return self._lib.isrecnum()

  @property
  def isreclen(self):
    return self._lib.isreclen()
  END NOT USED """

  @property
  def isversnumber(self):
    return "VBISAM 2.1.1"

  @property
  def iscopyright(self):
    return "(c) 2003-2023 Trevor van Breman"

  @property
  def isserial(self):
    return ""

  @property
  def issingleuser(self):
    return False

  @property
  def is_nerr(self):
    return 172

  def strerror(self, errno=None):
    if errno is None:
      errno = self.iserrno()
    if self._vld_errno[0] <= errno < self._vld_errno[1]:
      return ISAM_str(ffi.string(self._lib.is_strerror(errno)))
    else:
      return os.strerror(errno)

  def isdictinfo(self):
    'Return the dictinfo for the table'
<<<<<<< HEAD
    if self._fd is None:
      raise IsamNotOpen
    dinfo = ffi.new('struct dictinfo *')
    self._chkerror(self._lib.isdictinfo(self._fd, dinfo), 'isdictinfo')
    return ISAMdictinfo(dinfo)
=======
    if self._fd is None: raise IsamNotOpen
    dinfo = ffi.new('struct dictinfo *')
    self._chkerror(self._lib_.isdictinfo(self._fd, dinfo), 'isdictinfo')
    return dictinfo(dinfo)
>>>>>>> 0e0ce1de

  def isglsversion(self, tabname):
    'Return whether GLS is in use with tabname'
    # TODO: return bool(lib.isglsversion(ISAM_bytes(tabname)), 'isglsversion')
    return False

  def isindexinfo(self, keynum):
    'Backwards compatible method for version of ISAM < 7.26'
<<<<<<< HEAD
    if self._fd is None:
      raise IsamNotOpen
    if keynum is None:
      dinfo = ffi.new('struct dictinfo *')
      self._chkerror(self._lib.isdictinfo(self._fd, dinfo, 0), 'isindexinfo')
      return ISAMdictinfo(dinfo)
=======
    if self._fd is None: raise IsamNotOpen
    if keynum is None:
      dinfo = ffi.new('struct dictinfo *')
      self._chkerror(self._lib_.isdictinfo(self._fd, dinfo, 0), 'isindexinfo')
      return dictinfo(dinfo)
>>>>>>> 0e0ce1de
    elif keynum < 0:
      raise ValueError('Index must be a positive number or None for dictinfo')
    else:
      kinfo = ffi.new('struct keydesc *')
<<<<<<< HEAD
      self._chkerror(self._lib.iskeyinfo(self._fd, kinfo, keynum+1), 'isindexinfo')
      return ISAMkeydesc(kinfo)

  def iskeyinfo(self, keynum):
    'Return the keydesc for the specified key'
    if self._fd is None:
      raise IsamNotOpen
    kinfo = ffi.new('struct keydesc *')
    self._chkerror(self._lib.iskeyinfo(self._fd, kinfo, keynum+1), 'iskeyinfo')
    return ISAMkeydesc(kinfo)
=======
      self._chkerror(self._lib_.iskeyinfo(self,_fd, kinfo, keynum+1), 'isindexinfo')
      return self.iskeyinfo(keynum-1)

  def iskeyinfo(self, keynum):
    'Return the keydesc for the specified key'
    if self._fd is None: raise IsamNotOpen
    keyinfo = ffi.new('struct keydesc *')
    self._chkerror(self._lib.iskeyinfo(self._fd, keyinfo, keynum+1), 'iskeyinfo')
    return keydesc(keyinfo)
>>>>>>> 0e0ce1de

  def islangchk(self):
    'Switch on language checks'
    # TODO: self._chkerror(self._lib.islangchk(), 'islangchk')
    return False

  def islanginfo(self, tabname):
    'Return the collation sequence if any in use'
    # TODO: return ISAM_str(self._lib.islanginfo(ISAM_bytes(tabname)), 'islanginfo')
    return 

  def isnlsversion(self, tabname):
    # TODO: Add documentation for function
    self._chkerror(self._lib.isnlsversion(ISAM_bytes(tabname)), 'isnlsversion')

  def isnolangchk(self):
    'Switch off language checks'
    self._chkerror(self._lib.isnolangchk(), 'isnolangchk')<|MERGE_RESOLUTION|>--- conflicted
+++ resolved
@@ -7,7 +7,6 @@
 
 import os
 from ._vbisam_cffi import ffi, lib
-<<<<<<< HEAD
 from .common import ISAMcommonMixin, ISAMindexMixin
 from .common import ISAMdictinfo, ISAMkeydesc
 from ...error import IsamNotOpen
@@ -15,13 +14,6 @@
 
 def create_record(recsz):
   return ffi.buffer(ffi.new('char[]', recsz+1))
-=======
-from .common import ISAMcommonMixin, ISAMindexMixin, dictinfo, keydesc
-from ...error import IsamNotOpen
-from ...utils import ISAM_bytes, ISAM_str
-
-__all__ = 'ISAMcommonMixin', 'ISAMindexMixin'
->>>>>>> 0e0ce1de
 
 class ISAMobjectMixin(ISAMcommonMixin):
   ''' This provides the interface to underlying ISAM libraries adding the context
@@ -29,10 +21,7 @@
   '''
   __slots__ = ('_numerr', )
   _lib = lib
-<<<<<<< HEAD
   _ffi = ffi
-=======
->>>>>>> 0e0ce1de
 
   """ NOT USED:
   @property
@@ -82,18 +71,15 @@
 
   def isdictinfo(self):
     'Return the dictinfo for the table'
-<<<<<<< HEAD
     if self._fd is None:
       raise IsamNotOpen
     dinfo = ffi.new('struct dictinfo *')
     self._chkerror(self._lib.isdictinfo(self._fd, dinfo), 'isdictinfo')
     return ISAMdictinfo(dinfo)
-=======
     if self._fd is None: raise IsamNotOpen
     dinfo = ffi.new('struct dictinfo *')
     self._chkerror(self._lib_.isdictinfo(self._fd, dinfo), 'isdictinfo')
     return dictinfo(dinfo)
->>>>>>> 0e0ce1de
 
   def isglsversion(self, tabname):
     'Return whether GLS is in use with tabname'
@@ -102,25 +88,16 @@
 
   def isindexinfo(self, keynum):
     'Backwards compatible method for version of ISAM < 7.26'
-<<<<<<< HEAD
     if self._fd is None:
       raise IsamNotOpen
     if keynum is None:
       dinfo = ffi.new('struct dictinfo *')
       self._chkerror(self._lib.isdictinfo(self._fd, dinfo, 0), 'isindexinfo')
       return ISAMdictinfo(dinfo)
-=======
-    if self._fd is None: raise IsamNotOpen
-    if keynum is None:
-      dinfo = ffi.new('struct dictinfo *')
-      self._chkerror(self._lib_.isdictinfo(self._fd, dinfo, 0), 'isindexinfo')
-      return dictinfo(dinfo)
->>>>>>> 0e0ce1de
     elif keynum < 0:
       raise ValueError('Index must be a positive number or None for dictinfo')
     else:
       kinfo = ffi.new('struct keydesc *')
-<<<<<<< HEAD
       self._chkerror(self._lib.iskeyinfo(self._fd, kinfo, keynum+1), 'isindexinfo')
       return ISAMkeydesc(kinfo)
 
@@ -131,17 +108,6 @@
     kinfo = ffi.new('struct keydesc *')
     self._chkerror(self._lib.iskeyinfo(self._fd, kinfo, keynum+1), 'iskeyinfo')
     return ISAMkeydesc(kinfo)
-=======
-      self._chkerror(self._lib_.iskeyinfo(self,_fd, kinfo, keynum+1), 'isindexinfo')
-      return self.iskeyinfo(keynum-1)
-
-  def iskeyinfo(self, keynum):
-    'Return the keydesc for the specified key'
-    if self._fd is None: raise IsamNotOpen
-    keyinfo = ffi.new('struct keydesc *')
-    self._chkerror(self._lib.iskeyinfo(self._fd, keyinfo, keynum+1), 'iskeyinfo')
-    return keydesc(keyinfo)
->>>>>>> 0e0ce1de
 
   def islangchk(self):
     'Switch on language checks'
